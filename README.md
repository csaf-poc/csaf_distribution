# csaf_distribution

**WIP**: A proof of concept for a CSAF trusted provider, checker and aggregator.

## Setup

- A recent version of **Go** (1.17+) should be installed. [Go installation](https://go.dev/doc/install)

- Clone the repository `git clone https://github.com/csaf-poc/csaf_distribution.git `

- Build Go components Makefile supplies the following targets:
	- Build For GNU/Linux System: `make build_linux`
	- Build For Windows System (cross build): `make build_win`
    - Build For both linux and windows: `make build`
	- Build from a specific github tag by passing the intended tag to the `BUILDTAG` variable.
	   E.g. `make BUILDTAG=v1.0.0 build` or `make BUILDTAG=1 build_linux`.
     The special value `1` means checking out the highest github tag for the build.
    - Remove the generated binaries und their directories: `make mostlyclean`

Binaries will be placed in directories named like `bin-linux-amd64/` and `bin-windows-amd64/`.

- [Install](https://nginx.org/en/docs/install.html)  **nginx**
- To install server certificate on nginx see [docs/install-server-certificate.md](docs/install-server-certificate.md)
- To configure nginx see [docs/provider-setup.md](docs/provider-setup.md)
- To configure nginx for client certificate authentication see [docs/client-certificate-setup.md](docs/client-certificate-setup.md)

## csaf_uploader

csaf_uploader is a command line tool that uploads CSAF documents to the trusted provider (CSAF_Provider).
Following options are supported:

| Options                                    | Description                                                                                |
| ------------------------------------------ | ------------------------------------------------------------------------------------------ |
| -a, --action=[upload\|create]              | Action to perform (default: upload)                                                        |
| -u, --url=URL                              | URL of the CSAF provider (default:https:<span></span>//localhost/cgi-bin/csaf_provider.go) |
| -t, --tlp=[csaf\|white\|green\|amber\|red] | TLP of the feed (default: csaf)                                                            |
| -x, --external-signed                      | CSAF files are signed externally. Assumes .asc files beside CSAF files                     |
| -k, --key=KEY-FILE                         | OpenPGP key to sign the CSAF files                                                         |
| -p, --password=PASSWORD                    | Authentication password for accessing the CSAF provider                                    |
| -P, --passphrase=PASSPHRASE                | Passphrase to unlock the OpenPGP key                                                       |
| -i, --password-interactive                 | Enter password interactively                                                               |
| -I, --passphrase-interacive                | Enter passphrase interactively                                                             |
| -c, --config=INI-FILE                      | Path to config ini file                                                                    |
<<<<<<< HEAD
| --insecure                                 | Do not check TLS certificates from provider                                                |
=======
| --insecure                                 | Do not check TSL certificates from provider                                                |
| --client-cert                              | TLS client certificate file (PEM encoded data)                                             |
| --client-key                               | TLS client private key file (PEM encoded data)                                             |
>>>>>>> b9603b77
| -h, --help                                 | Show help                                                                                  |

E.g. creating the initial directiories and files

```
./csaf_uploader -a create  -u http://localhost/cgi-bin/csaf_provider.go
```

E.g. uploading a csaf-document

```
./csaf_uploader -a upload -I -t white -u http://localhost/cgi-bin/csaf_provider.go  CSAF-document-1.json
```

which asks to enter password interactively.

csaf_uploader can be started with a config file like following:

```
./csaf_provider -c conf.ini
```

config.ini :

```
action=create
u=http://localhost/cgi-bin/csaf_provider.go
```

## csaf_checker

Provider checker is a tool for testing a CSAF trusted provider according to [Section 7 of the CSAF standard](https://docs.oasis-open.org/csaf/csaf/v2.0/csaf-v2.0.html#7-distributing-csaf-documents).       
Usage example:
``` ./csaf_checker example.com -f html -o check-results.html```

## License

- csaf_distribution is licensed as Free Software under MIT License.

- See the specific source files
  for details, the license itself can be found in the directory `LICENSES/`.

- Contains third party Free Software components under licenses that to our best knowledge are compatible at time of adding the dependency, [3rdpartylicenses.md](3rdpartylicenses.md) has the details.

- Check the source file of each schema under `/csaf/schema/` to see the source and license of each one.<|MERGE_RESOLUTION|>--- conflicted
+++ resolved
@@ -41,13 +41,9 @@
 | -i, --password-interactive                 | Enter password interactively                                                               |
 | -I, --passphrase-interacive                | Enter passphrase interactively                                                             |
 | -c, --config=INI-FILE                      | Path to config ini file                                                                    |
-<<<<<<< HEAD
 | --insecure                                 | Do not check TLS certificates from provider                                                |
-=======
-| --insecure                                 | Do not check TSL certificates from provider                                                |
 | --client-cert                              | TLS client certificate file (PEM encoded data)                                             |
 | --client-key                               | TLS client private key file (PEM encoded data)                                             |
->>>>>>> b9603b77
 | -h, --help                                 | Show help                                                                                  |
 
 E.g. creating the initial directiories and files

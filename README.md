# csaf_distribution

**WIP**: A proof of concept for a CSAF trusted provider, checker and aggregator.

## Setup

- A recent version of **Go** (1.17+) should be installed. [Go installation](https://go.dev/doc/install)

- Clone the repository `git clone https://github.com/csaf-poc/csaf_distribution.git `

- Build Go components
<<<<<<< HEAD

```bash
cd csaf_distribution
go build -v ./cmd/...
```

- [Install](http://nginx.org/en/docs/install.html) **nginx**
=======
  Makefile supplies the following targets:
	- Build For GNU/Linux System: `make build_linux`
	- Build For Windows System (cross build): `make build_win`
    - Build For both linux and windows: `make build`
	- Build from a specific github tag by passing the intended tag to the `BUILDTAG` variable.                     
	   E.g. `make BUILDTAG=v1.0.0 build` or `make BUILDTAG=1 build_linux`.                    
     The special value `1` means checking out the highest github tag for the build.                               
    - Remove the generated binaries und their directories: `make mostlyclean`

Binaries will be placed in directories named like `bin-linux-amd64/` and `bin-windows-amd64/`.

- [Install](https://nginx.org/en/docs/install.html)  **nginx**
- To install server certificate on nginx see [docs/install-server-certificate.md](docs/install-server-certificate.md)
>>>>>>> 6a106640
- To configure nginx see [docs/provider-setup.md](docs/provider-setup.md)

## csaf_uploader

csaf_uploader is a command line tool that uploads CSAF documents to the trusted provider (CSAF_Provider).
Following options are supported:

| Options                                    | Description                                                                                |
| ------------------------------------------ | ------------------------------------------------------------------------------------------ |
| -a, --action=[upload\|create]              | Action to perform (default: upload)                                                        |
| -u, --url=URL                              | URL of the CSAF provider (default:https:<span></span>//localhost/cgi-bin/csaf_provider.go) |
| -t, --tlp=[csaf\|white\|green\|amber\|red] | TLP of the feed (default: csaf)                                                            |
| -x, --external-signed                      | CASF files are signed externally. Assumes .asc files beside CSAF files                     |
| -k, --key=KEY-FILE                         | OpenPGP key to sign the CSAF files                                                         |
| -p, --password=PASSWORD                    | Authentication password for accessing the CSAF provider                                    |
| -P, --passphrase=PASSPHRASE                | Passphrase to unlock the OpenPGP key                                                       |
| -i, --password-interactive                 | Enter password interactively                                                               |
| -I, --passphrase-interacive                | Enter passphrase interactively                                                             |
| -c, --config=INI-FILE                      | Path to config ini file                                                                    |
| --insecure                                 | Do not check TSL certificates from provider                                                |
| -h, --help                                 | Show help                                                                                  |

E.g. creating the initial directiories and files

```
./csaf_uploader -a create  -u http://localhost/cgi-bin/csaf_provider.go
```

E.g. uploading a csaf-document

```
./csaf_uploader -a upload -I -t white -u http://localhost/cgi-bin/csaf_provider.go  CSAF-document-1.json
```

which asks to enter password interactively.

csaf_uploader can be started with a config file like following:

```
./csaf_provider -c conf.ini
```

config.ini :

```
action=create
u=http://localhost/cgi-bin/csaf_provider.go
```

## License

- csaf_distribution is licensed as Free Software under MIT License.

- See the specific source files
  for details, the license itself can be found in the directory `LICENSES/`.

- Contains third party Free Software components under licenses that to our best knowledge are compatible at time of adding the dependency, [3rdpartylicenses.md](3rdpartylicenses.md) has the details.

- Check the source file of each schema under `/csaf/schema/` to see the source and license of each one.<|MERGE_RESOLUTION|>--- conflicted
+++ resolved
@@ -8,30 +8,19 @@
 
 - Clone the repository `git clone https://github.com/csaf-poc/csaf_distribution.git `
 
-- Build Go components
-<<<<<<< HEAD
-
-```bash
-cd csaf_distribution
-go build -v ./cmd/...
-```
-
-- [Install](http://nginx.org/en/docs/install.html) **nginx**
-=======
-  Makefile supplies the following targets:
+- Build Go components Makefile supplies the following targets:
 	- Build For GNU/Linux System: `make build_linux`
 	- Build For Windows System (cross build): `make build_win`
     - Build For both linux and windows: `make build`
-	- Build from a specific github tag by passing the intended tag to the `BUILDTAG` variable.                     
-	   E.g. `make BUILDTAG=v1.0.0 build` or `make BUILDTAG=1 build_linux`.                    
-     The special value `1` means checking out the highest github tag for the build.                               
+	- Build from a specific github tag by passing the intended tag to the `BUILDTAG` variable.
+	   E.g. `make BUILDTAG=v1.0.0 build` or `make BUILDTAG=1 build_linux`.
+     The special value `1` means checking out the highest github tag for the build.
     - Remove the generated binaries und their directories: `make mostlyclean`
 
 Binaries will be placed in directories named like `bin-linux-amd64/` and `bin-windows-amd64/`.
 
 - [Install](https://nginx.org/en/docs/install.html)  **nginx**
 - To install server certificate on nginx see [docs/install-server-certificate.md](docs/install-server-certificate.md)
->>>>>>> 6a106640
 - To configure nginx see [docs/provider-setup.md](docs/provider-setup.md)
 
 ## csaf_uploader

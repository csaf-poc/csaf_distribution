// This file is Free Software under the MIT License
// without warranty, see README.md and LICENSES/MIT.txt for details.
//
// SPDX-License-Identifier: MIT
//
// SPDX-FileCopyrightText: 2022 German Federal Office for Information Security (BSI) <https://www.bsi.bund.de>
// Software-Engineering: 2022 Intevation GmbH <https://intevation.de>

// Package main implements the csaf_downloader tool.
package main

import (
	"context"
	"fmt"
	"log"
	"net/http"
	"os"
	"os/signal"

	"github.com/csaf-poc/csaf_distribution/util"
	"github.com/jessevdk/go-flags"
)

const defaultWorker = 1

type options struct {
<<<<<<< HEAD
	Directory            *string  `short:"d" long:"directory" description:"DIRectory to store the downloaded files in" value-name:"DIR"`
	Insecure             bool     `long:"insecure" description:"Do not check TLS certificates from provider"`
	IgnoreSignatureCheck bool     `long:"ignoresigcheck" description:"Ignore signature check results, just warn on mismatch"`
	Version              bool     `long:"version" description:"Display version of the binary"`
	Verbose              bool     `long:"verbose" short:"v" description:"Verbose output"`
	Rate                 *float64 `long:"rate" short:"r" description:"The average upper limit of https operations per second"`
	Worker               int      `long:"worker" short:"w" description:"NUMber of concurrent downloads" value-name:"NUM"`
=======
	Directory *string  `short:"d" long:"directory" description:"DIRectory to store the downloaded files in" value-name:"DIR"`
	Insecure  bool     `long:"insecure" description:"Do not check TLS certificates from provider"`
	Version   bool     `long:"version" description:"Display version of the binary"`
	Verbose   bool     `long:"verbose" short:"v" description:"Verbose output"`
	Rate      *float64 `long:"rate" short:"r" description:"The average upper limit of https operations per second (defaults to unlimited)"`
>>>>>>> 8ad805e1

	ExtraHeader http.Header `long:"header" short:"H" description:"One or more extra HTTP header fields"`

	RemoteValidator        string   `long:"validator" description:"URL to validate documents remotely" value-name:"URL"`
	RemoteValidatorCache   string   `long:"validatorcache" description:"FILE to cache remote validations" value-name:"FILE"`
	RemoteValidatorPresets []string `long:"validatorpreset" description:"One or more presets to validate remotely" default:"mandatory"`
}

func errCheck(err error) {
	if err != nil {
		if flags.WroteHelp(err) {
			os.Exit(0)
		}
		log.Fatalf("error: %v\n", err)
	}
}

func run(opts *options, domains []string) error {
	d, err := newDownloader(opts)
	if err != nil {
		return err
	}
	defer d.close()

	ctx, cancel := context.WithCancel(context.Background())
	defer cancel()
	ctx, stop := signal.NotifyContext(ctx, os.Interrupt)
	defer stop()

	return d.run(ctx, domains)
}

func main() {

	opts := &options{
		Worker: defaultWorker,
	}

	parser := flags.NewParser(opts, flags.Default)
	parser.Usage = "[OPTIONS] domain..."
	domains, err := parser.Parse()
	errCheck(err)

	if opts.Version {
		fmt.Println(util.SemVersion)
		return
	}

	if len(domains) == 0 {
		log.Println("No domains given.")
		return
	}

	errCheck(run(opts, domains))
}<|MERGE_RESOLUTION|>--- conflicted
+++ resolved
@@ -24,21 +24,13 @@
 const defaultWorker = 1
 
 type options struct {
-<<<<<<< HEAD
 	Directory            *string  `short:"d" long:"directory" description:"DIRectory to store the downloaded files in" value-name:"DIR"`
 	Insecure             bool     `long:"insecure" description:"Do not check TLS certificates from provider"`
 	IgnoreSignatureCheck bool     `long:"ignoresigcheck" description:"Ignore signature check results, just warn on mismatch"`
 	Version              bool     `long:"version" description:"Display version of the binary"`
 	Verbose              bool     `long:"verbose" short:"v" description:"Verbose output"`
-	Rate                 *float64 `long:"rate" short:"r" description:"The average upper limit of https operations per second"`
+	Rate                 *float64 `long:"rate" short:"r" description:"The average upper limit of https operations per second (defaults to unlimited)"`
 	Worker               int      `long:"worker" short:"w" description:"NUMber of concurrent downloads" value-name:"NUM"`
-=======
-	Directory *string  `short:"d" long:"directory" description:"DIRectory to store the downloaded files in" value-name:"DIR"`
-	Insecure  bool     `long:"insecure" description:"Do not check TLS certificates from provider"`
-	Version   bool     `long:"version" description:"Display version of the binary"`
-	Verbose   bool     `long:"verbose" short:"v" description:"Verbose output"`
-	Rate      *float64 `long:"rate" short:"r" description:"The average upper limit of https operations per second (defaults to unlimited)"`
->>>>>>> 8ad805e1
 
 	ExtraHeader http.Header `long:"header" short:"H" description:"One or more extra HTTP header fields"`
 

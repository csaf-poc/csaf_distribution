--- conflicted
+++ resolved
@@ -173,11 +173,7 @@
 	}
 
 	p.labelChecker = &rolieLabelChecker{
-<<<<<<< HEAD
-		advisories: map[csaf.TLPLabel]map[string]struct{}{},
-=======
 		advisories: map[csaf.TLPLabel]util.Set[string]{},
->>>>>>> 540d02d3
 	}
 
 	// Phase 2: check for integrity.
@@ -215,10 +211,6 @@
 			p.labelChecker.feedURL = feedURL.String()
 			p.labelChecker.feedLabel = label
 
-<<<<<<< HEAD
-			p.labelChecker.feedURL = feedURL.String()
-			p.labelChecker.feedLabel = label
-=======
 			// If we are using an authorizing client
 			// we need an open client to check
 			// WHITE, AMBER and RED feeds.
@@ -233,7 +225,6 @@
 			// authorizing client.
 
 			// TODO: Complete criteria for requirement 4.
->>>>>>> 540d02d3
 
 			if err := p.integrity(files, feedBase, rolieMask, p.badProviderMetadata.add); err != nil {
 				if err != errContinue {

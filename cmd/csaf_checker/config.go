--- conflicted
+++ resolved
@@ -14,10 +14,7 @@
 	"fmt"
 	"net/http"
 
-<<<<<<< HEAD
 	"github.com/csaf-poc/csaf_distribution/v2/internal/certs"
-=======
->>>>>>> 7bab18fc
 	"github.com/csaf-poc/csaf_distribution/v2/internal/filter"
 	"github.com/csaf-poc/csaf_distribution/v2/internal/models"
 	"github.com/csaf-poc/csaf_distribution/v2/internal/options"
@@ -33,7 +30,6 @@
 type config struct {
 	Output string `short:"o" long:"output" description:"File name of the generated report" value-name:"REPORT-FILE" toml:"output"`
 	//lint:ignore SA5008 We are using choice twice: json, html.
-<<<<<<< HEAD
 	Format           outputFormat      `short:"f" long:"format" choice:"json" choice:"html" description:"Format of report" toml:"format"`
 	Insecure         bool              `long:"insecure" description:"Do not check TLS certificates from provider" toml:"insecure"`
 	ClientCert       *string           `long:"client-cert" description:"TLS client certificate file (PEM encoded data)" value-name:"CERT-FILE" toml:"client_cert"`
@@ -44,21 +40,8 @@
 	Rate             *float64          `long:"rate" short:"r" description:"The average upper limit of https operations per second (defaults to unlimited)" toml:"rate"`
 	Years            *uint             `long:"years" short:"y" description:"Number of years to look back from now" value-name:"YEARS" toml:"years"`
 	Range            *models.TimeRange `long:"timerange" short:"t" description:"RANGE of time from which advisories to download" value-name:"RANGE" toml:"timerange"`
-	IgnorePattern    []string          `long:"ignorepattern" short:"i" description:"Dont download files if there URLs match any of the given PATTERNs" value-name:"PATTERN" toml:"ignorepattern"`
+	IgnorePattern    []string          `long:"ignorepattern" short:"i" description:"Do not download files if their URLs match any of the given PATTERNs" value-name:"PATTERN" toml:"ignorepattern"`
 	ExtraHeader      http.Header       `long:"header" short:"H" description:"One or more extra HTTP header fields" toml:"header"`
-=======
-	Format        outputFormat      `short:"f" long:"format" choice:"json" choice:"html" description:"Format of report" toml:"format"`
-	Insecure      bool              `long:"insecure" description:"Do not check TLS certificates from provider" toml:"insecure"`
-	ClientCert    *string           `long:"client-cert" description:"TLS client certificate file (PEM encoded data)" value-name:"CERT-FILE" toml:"client_cert"`
-	ClientKey     *string           `long:"client-key" description:"TLS client private key file (PEM encoded data)" value-name:"KEY-FILE" toml:"client_key"`
-	Version       bool              `long:"version" description:"Display version of the binary" toml:"-"`
-	Verbose       bool              `long:"verbose" short:"v" description:"Verbose output" toml:"verbose"`
-	Rate          *float64          `long:"rate" short:"r" description:"The average upper limit of https operations per second (defaults to unlimited)" toml:"rate"`
-	Years         *uint             `long:"years" short:"y" description:"Number of years to look back from now" value-name:"YEARS" toml:"years"`
-	Range         *models.TimeRange `long:"timerange" short:"t" description:"RANGE of time from which advisories to download" value-name:"RANGE" toml:"timerange"`
-	IgnorePattern []string          `long:"ignorepattern" short:"i" description:"Do not download files if their URLs match any of the given PATTERNs" value-name:"PATTERN" toml:"ignorepattern"`
-	ExtraHeader   http.Header       `long:"header" short:"H" description:"One or more extra HTTP header fields" toml:"header"`
->>>>>>> 7bab18fc
 
 	RemoteValidator        string   `long:"validator" description:"URL to validate documents remotely" value-name:"URL" toml:"validator"`
 	RemoteValidatorCache   string   `long:"validatorcache" description:"FILE to cache remote validations" value-name:"FILE" toml:"validator_cache"`
@@ -67,11 +50,7 @@
 	Config string `short:"c" long:"config" description:"Path to config TOML file" value-name:"TOML-FILE" toml:"-"`
 
 	clientCerts   []tls.Certificate
-<<<<<<< HEAD
 	ageAccept     *models.TimeRange
-=======
-	ageAccept     func(time.Time) bool
->>>>>>> 7bab18fc
 	ignorePattern filter.PatternMatcher
 }
 
@@ -155,28 +134,6 @@
 	pm, err := filter.NewPatternMatcher(cfg.IgnorePattern)
 	if err != nil {
 		return err
-<<<<<<< HEAD
-=======
-	}
-	cfg.ignorePattern = pm
-	return nil
-}
-
-// prepareCertificates loads the client side certificates used by the HTTP client.
-func (cfg *config) prepareCertificates() error {
-
-	switch hasCert, hasKey := cfg.ClientCert != nil, cfg.ClientKey != nil; {
-
-	case hasCert && !hasKey || !hasCert && hasKey:
-		return errors.New("both client-key and client-cert options must be set for the authentication")
-
-	case hasCert:
-		cert, err := tls.LoadX509KeyPair(*cfg.ClientCert, *cfg.ClientKey)
-		if err != nil {
-			return err
-		}
-		cfg.clientCerts = []tls.Certificate{cert}
->>>>>>> 7bab18fc
 	}
 	cfg.ignorePattern = pm
 	return nil

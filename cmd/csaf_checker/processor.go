--- conflicted
+++ resolved
@@ -812,33 +812,10 @@
 	return err
 }
 
-<<<<<<< HEAD
-=======
-func extractProviderURL(r io.Reader) (string, error) {
-	sc := bufio.NewScanner(r)
-	const csaf = "CSAF:"
-
-	for sc.Scan() {
-		line := sc.Text()
-		if strings.HasPrefix(line, csaf) {
-			line = strings.TrimSpace(line[len(csaf):])
-			if !strings.HasPrefix(line, "https://") {
-				return "", errors.New("CSAF: found in security.txt, but does not start with https://")
-			}
-			return line, nil
-		}
-	}
-	if err := sc.Err(); err != nil {
-		return "", err
-	}
-	return "", nil
-}
-
 // checkProviderMetadata checks the provider-metatdata if exists, decodes,
 // and validates against the JSON schema. According to the result the respective
 // error messages are passed to the badProviderMetadatas method in case of errors.
 // It returns nil if all checks are passed.
->>>>>>> 5e1f2092
 func (p *processor) checkProviderMetadata(domain string) error {
 
 	use(&p.badProviderMetadatas)

--- conflicted
+++ resolved
@@ -265,13 +265,10 @@
 			if err == errContinue || err == errStop {
 				continue
 			}
-<<<<<<< HEAD
 		} else {
-			log.Printf("Failed to find valid provider-metadata.json for domain %s. Continuing with next domain.", d)
-			continue
-=======
-			return nil, err
->>>>>>> 540d02d3
+			log.Printf("Failed to find valid provider-metadata.json for domain %s. "+
+				"Continuing with next domain.", d)
+			continue
 		}
 		domain := &Domain{Name: d}
 
@@ -286,9 +283,6 @@
 			continue
 		}
 
-<<<<<<< HEAD
-		for _, r := range buildReporters(*domain.Role) {
-=======
 		rules := roleRequirements(*domain.Role)
 		// TODO: store error base on rules eval in report.
 		if rules == nil {
@@ -300,7 +294,6 @@
 
 		// 18, 19, 20 should always be checked.
 		for _, r := range rules.reporters([]int{18, 19, 20}) {
->>>>>>> 540d02d3
 			r.report(p, domain)
 		}
 
@@ -520,7 +513,7 @@
 	}
 
 	if rfeed.CountEntries() == 0 {
-		p.badROLIEfeed.warn("No entries in %s", feed)
+		p.badROLIEFeed.warn("No entries in %s", feed)
 	}
 	errors, err := csaf.ValidateROLIE(rolieDoc)
 	if err != nil {

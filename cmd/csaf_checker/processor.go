--- conflicted
+++ resolved
@@ -45,9 +45,8 @@
 	client    util.Client
 	ageAccept func(time.Time) bool
 
-<<<<<<< HEAD
 	redirects       map[string][]string
-	noneTLS         map[string]struct{}
+	noneTLS         util.Set[string]
 	alreadyChecked  map[string]whereType
 	pmdURL          string
 	pmd256          []byte
@@ -55,16 +54,6 @@
 	keys            *crypto.KeyRing
 	labelChecker    *rolieLabelChecker
 	whiteAdvisories *whiteAdvs
-=======
-	redirects      map[string][]string
-	noneTLS        util.Set[string]
-	alreadyChecked map[string]whereType
-	pmdURL         string
-	pmd256         []byte
-	pmd            any
-	keys           *crypto.KeyRing
-	labelChecker   *rolieLabelChecker
->>>>>>> 8032d47b
 
 	invalidAdvisories      topicMessages
 	badFilenames           topicMessages

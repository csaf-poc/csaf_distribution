## csaf_downloader
A tool to download CSAF content from a specific domain/provider.

### Usage

```
csaf_downloader [OPTIONS] domain...

Application Options:
<<<<<<< HEAD
  -d, --directory=DIR          DIRectory to store the downloaded files in
      --insecure               Do not check TLS certificates from provider
      --version                Display version of the binary
  -v, --verbose                Verbose output
  -r, --rate=                  The average upper limit of https operations per second
      --validator=URL          URL to validate documents remotely
      --validatorcache=FILE    FILE to cache remote validations
      --validatorpreset=       One or more presets to validate remotely (default: mandatory)
=======
  -d, --directory= Directory to store the downloaded files in
      --insecure   Do not check TLS certificates from provider
      --version    Display version of the binary
  -v, --verbose    Verbose output
  -r, --rate=      The average upper limit of https operations per second
  -H, --header=    One or more extra HTTP header fields
>>>>>>> ddf07473

Help Options:
  -h, --help                   Show this help message
```<|MERGE_RESOLUTION|>--- conflicted
+++ resolved
@@ -7,23 +7,15 @@
 csaf_downloader [OPTIONS] domain...
 
 Application Options:
-<<<<<<< HEAD
   -d, --directory=DIR          DIRectory to store the downloaded files in
       --insecure               Do not check TLS certificates from provider
       --version                Display version of the binary
   -v, --verbose                Verbose output
   -r, --rate=                  The average upper limit of https operations per second
+  -H, --header=                One or more extra HTTP header fields
       --validator=URL          URL to validate documents remotely
       --validatorcache=FILE    FILE to cache remote validations
       --validatorpreset=       One or more presets to validate remotely (default: mandatory)
-=======
-  -d, --directory= Directory to store the downloaded files in
-      --insecure   Do not check TLS certificates from provider
-      --version    Display version of the binary
-  -v, --verbose    Verbose output
-  -r, --rate=      The average upper limit of https operations per second
-  -H, --header=    One or more extra HTTP header fields
->>>>>>> ddf07473
 
 Help Options:
   -h, --help                   Show this help message

--- conflicted
+++ resolved
@@ -113,7 +113,6 @@
 ignorepattern = [".*white.*", ".*red.*"]
 ```
 
-<<<<<<< HEAD
 #### beware of client cert passphrase
 
 The `client-passphrase` option implements a legacy private
@@ -127,6 +126,5 @@
 Because the passphrase has to be accessible to the process anyway to run
 unattented. In this situation the processing environment should be secured
 properly instead.
-=======
-[^1]: Accepted syntax is described [here](https://github.com/google/re2/wiki/Syntax).
->>>>>>> bda7ade8
+
+[^1]: Accepted syntax is described [here](https://github.com/google/re2/wiki/Syntax).
`csaf_provider` implements the CGI interface for webservers
and reads its configuration from a [TOML](https://toml.io/en/) file.
The [setup docs](../README.md#setup-trusted-provider)
explain how to wire this up with nginx and where the config file lives.


## Provider options

Following options are supported in the config file:

 - password: Authentication password for accessing the CSAF provider.
 - openpgp_public_key: The public OpenPGP key. Default: `/ust/lib/csaf/openpgp_public.asc`
 - openpgp_private_key: The private OpenPGP key. Default: `/ust/lib/csaf/openpgp_private.asc`
 - folder: Specify the root folder. Default: `/var/www/`.
 - web: Specify the web folder. Default: `/var/www/html`.
 - upload_signature: Send signature with the request, an additional input-field in the web interface will be shown to let user enter an ascii armored signature. Default: `false`.
 - canonical_url_prefix: start of the URL where contents shall be accessible from the internet. Default: `https://$SERVER_NAME`.
 - no_passphrase: Let user send password with the request, if set to true the input-field in the web interface will be disappeared. Default: `false`.
 - no_validation: Validate the uploaded CSAF document against the JSON schema. Default: `false`.
 - no_web_ui: Disable the web interface. Default: `false`.
 - dynamic_provider_metadata: Take the publisher from the CSAF document. Default: `false`.
 - upload_limit: Set the upload limit size of a file in bytes. Default: `52428800` (aka 50 MiB).
 - issuer: The issuer of the CA, which if set, restricts the writing permission and the accessing to the web-interface to only the client certificates signed with this CA.
 - tlps: Set the allowed TLP comming with the upload request (one or more of "csaf", "white", "amber", "green", "red").
   The "csaf" selection lets the provider takes the value from the CSAF document.
   These affects the list items in the web interface.
   Default: `["csaf", "white", "amber", "green", "red"]`.
 - provider_metadata: Configure the provider metadata.
 - provider_metadata.list_on_CSAF_aggregators: List on aggregators
 - provider_metadata.mirror_on_CSAF_aggregators: Mirror on aggregators
<<<<<<< HEAD
 - provider_metadata.publisher: Set the publisher. Default: `{"category"= "vendor", "name"= "Example Company", "namespace"= "https://example.com"}`.
 - remote_validator: Use a remote validator service. Not used by default.
   `{ "url" = "http://localhost:3000", "presets" = ["mandatory"], "cache" = "/var/lib/csaf/validations.db" }`
=======
 - provider_metadata.publisher: Set the publisher. Default:  
```toml 
[provider_metadata.publisher]
category = "vendor"
name = "Example Company"
namespace = "https://example.com"
issuing_authority = "We at Example Company are responsible for publishing and maintaining Product Y."
contact_details = "Example Company can be reached at contact_us@example.com, or via our website at https://www.example.com/contact."
>>>>>>> 7cbbb4bf
<|MERGE_RESOLUTION|>--- conflicted
+++ resolved
@@ -28,11 +28,8 @@
  - provider_metadata: Configure the provider metadata.
  - provider_metadata.list_on_CSAF_aggregators: List on aggregators
  - provider_metadata.mirror_on_CSAF_aggregators: Mirror on aggregators
-<<<<<<< HEAD
- - provider_metadata.publisher: Set the publisher. Default: `{"category"= "vendor", "name"= "Example Company", "namespace"= "https://example.com"}`.
  - remote_validator: Use a remote validator service. Not used by default.
    `{ "url" = "http://localhost:3000", "presets" = ["mandatory"], "cache" = "/var/lib/csaf/validations.db" }`
-=======
  - provider_metadata.publisher: Set the publisher. Default:  
 ```toml 
 [provider_metadata.publisher]
@@ -41,4 +38,4 @@
 namespace = "https://example.com"
 issuing_authority = "We at Example Company are responsible for publishing and maintaining Product Y."
 contact_details = "Example Company can be reached at contact_us@example.com, or via our website at https://www.example.com/contact."
->>>>>>> 7cbbb4bf
+```